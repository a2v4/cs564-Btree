--- conflicted
+++ resolved
@@ -33,50 +33,16 @@
 {
 	std::ostringstream idxStr;
 	idxStr << relationName << '.' << attrByteOffset;
-<<<<<<< HEAD
 	outIndexName = idxStr.str();
 
 	// Check to see if the corresponding index file exists. If so, open the file.
 	// If not, create it
 	try
 	{
-=======
-	outIndexName = idxStr.str(); 
-	
-	// Check to see if the corresponding index file exists. If so, open the file.
-	//If not, create it 
-	try {
->>>>>>> 703a3fcc
 		BlobFile::open(relationName);
 	}
 	catch (FileNotFoundException &e)
 	{
-<<<<<<< HEAD
-		file = new BlobFile(outIndexName, true);
-		Page *headerPage;
-		bufMgrIn->allocPage(file, headerPageNum, headerPage);
-		// insert metadata in header page
-		IndexMetaInfo *metadata = (IndexMetaInfo *)headerPage;
-
-		strcpy(metadata->relationName, relationName.c_str());
-		metadata->attrByteOffset = attrByteOffset;
-		metadata->attrType = attrType;
-		metadata->rootPageNo = rootPageNum;
-
-		Page *rootPage;
-		bufMgrIn->allocPage(file, rootPageNum, rootPage);
-
-		// insert entries for every tuple in the base relation using FileScan class.
-		FileScan *scanner = new FileScan(relationName, bufMgrIn);
-		std::string currRecord = scanner->getRecord();
-
-		// loop through every record in the file that contains the the relation (relationName)
-		//   while() {
-
-		//  }
-	}
-}
-=======
 		 file = new BlobFile(outIndexName, true);
 		 Page *headerPage;
 		 bufMgrIn->allocPage(file, headerPageNum, headerPage);
@@ -109,24 +75,16 @@
 			}
 		}
     }  
->>>>>>> 703a3fcc
 
 // -----------------------------------------------------------------------------
 // BTreeIndex::~BTreeIndex -- destructor
 // -----------------------------------------------------------------------------
 
-<<<<<<< HEAD
 BTreeIndex::~BTreeIndex()
 {
 	scanExecuting = false;
 	bufMgr->flushFile(file);
 	delete file;
-=======
-BTreeIndex::~BTreeIndex() {
-	scanExecuting = false;
-  	bufMgr->flushFile(file);
-  	delete file;
->>>>>>> 703a3fcc
 }
 
 // -----------------------------------------------------------------------------
