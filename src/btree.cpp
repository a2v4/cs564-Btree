--- conflicted
+++ resolved
@@ -105,7 +105,6 @@
 
 void BTreeIndex::insertEntry(const void *key, const RecordId rid)
 {
-<<<<<<< HEAD
 	
 	RIDKeyPair<int> pair;
 	pair.set(rid, (*((int *)key)));
@@ -123,32 +122,6 @@
 	}
 }
 
-
-void BTreeIndex::insertToLeaf(LeafNodeInt *currNode, PageId pageid, RIDKeyPair<int> pair) {
-	if(leafOccupancy == INTARRAYLEAFSIZE) {
-		splitLeaf(currNode, pageid, pair);
-		currNode->rightSibPageNo = pageid;
-	}
-	else
-	{
-		//insert into available page in node
-		currNode->keyArray[leafOccupancy] = pair.key;
-		currNode->ridArray[leafOccupancy] = pair.rid;
-		leafOccupancy++;
-	}
-}
-
-
-void BTreeIndex::insertToNonLeaf(NonLeafNodeInt *currNode, PageId pageid, RIDKeyPair<int> pair) {
-	if(nodeOccupancy == INTARRAYNONLEAFSIZE) {
-		splitNonLeaf(currNode, pageid, pair);
-	} else {
-		currNode->keyArray[leafOccupancy] = pair.key;
-		nodeOccupancy++;
-	}
-}
-
-
 void BTreeIndex::splitLeaf(LeafNodeInt *currNode, PageId pageid, RIDKeyPair<int> pair) {
 	//create new leafNode
 	LeafNodeInt *newNode;
@@ -197,29 +170,31 @@
 	insertToNonLeaf(newInternalNode, pageid, pair);
 }
 
-=======
-
-	Page *root;
-	bufMgr->readPage(file, rootPageNum, root);
-
-	// If leaf node, make helper for insert in leaf Node
-	// compare root page no to starting root page number, if true, then leaf else non-leaf node
-
-	RIDKeyPair<int> pair;
-	pair.set(rid, (*((int *)key)));
-}
-
-void BTreeIndex::insertToLeaf(LeafNodeInt *currNode, PageId pageid, RIDKeyPair<int> pair)
-{
-
-}
-
-void BTreeIndex::insertToNonLeaf(NonLeafNodeInt *currNode, PageId pageid, RIDKeyPair<int> pair)
-{
-
-}
-
->>>>>>> main
+
+void BTreeIndex::insertToLeaf(LeafNodeInt *currNode, PageId pageid, RIDKeyPair<int> pair) {
+	if(leafOccupancy == INTARRAYLEAFSIZE) {
+		splitLeaf(currNode, pageid, pair);
+		currNode->rightSibPageNo = pageid;
+	}
+	else
+	{
+		//insert into available page in node
+		currNode->keyArray[leafOccupancy] = pair.key;
+		currNode->ridArray[leafOccupancy] = pair.rid;
+		leafOccupancy++;
+	}
+}
+
+
+void BTreeIndex::insertToNonLeaf(NonLeafNodeInt *currNode, PageId pageid, RIDKeyPair<int> pair) {
+	if(nodeOccupancy == INTARRAYNONLEAFSIZE) {
+		splitNonLeaf(currNode, pageid, pair);
+	} else {
+		currNode->keyArray[leafOccupancy] = pair.key;
+		nodeOccupancy++;
+	}
+}
+
 // -----------------------------------------------------------------------------
 // BTreeIndex::startScan
 // -----------------------------------------------------------------------------
