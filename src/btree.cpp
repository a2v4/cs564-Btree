--- conflicted
+++ resolved
@@ -244,7 +244,6 @@
 	if (lowOpParm > highOpParm) {
 		throw BadScanrangeException();
 	}
-<<<<<<< HEAD
 
 	// Both the high and low values are in a binary form, i.e., for integer
 	// keys, these point to the address of an integer.
@@ -259,22 +258,6 @@
     currentPageNum = rootPageNum;
     NonLeafNodeInt* currentNode = (NonLeafNodeInt *) currentPageData;
 
-=======
-
-	// Both the high and low values are in a binary form, i.e., for integer
-	// keys, these point to the address of an integer.
-
-	// Start from root to find out the leaf page that contains the first RecordID
-	// that satisfies the scan parameters. Keep that page pinned in the buffer pool.
-	//currentPageNum = rootPageNum;
-	//bufMgr->readPage(file, rootPageNum, currentPageData);
-	//bufMgr->unPinPage(file, currentPageNum, true);
-	scanExecuting = true;
-    bufMgr->readPage(file, rootPageNum, currentPageData);
-    currentPageNum = rootPageNum;
-    NonLeafNodeInt* currentNode = (NonLeafNodeInt *) currentPageData;
-
->>>>>>> 59f9308f
     while(currentNode-> level != 1){
     	//how to find the beginning of the range?
     	//(currentNode->keyArray[] > lowValParm  ?
