--- conflicted
+++ resolved
@@ -168,7 +168,6 @@
 //
 void BTreeIndex::endScan()
 {
-<<<<<<< HEAD
 	if (scanExecuting == false)
 	{
 		// throws ScanNotInitializedException() when called before a successful startScan call.
@@ -187,15 +186,3 @@
 	nextEntry = -1;
 }
 }
-=======
-	if (scanExecuting == false) {
-		throw ScanNotInitializedException();
-	} else {
-		scanExecuting == false;
-		bufMgr->unPinPage(file, currentPageNum, false);
-	}
-  
-}
-
-}
->>>>>>> 88de7725
